--- conflicted
+++ resolved
@@ -44,7 +44,6 @@
 	return contentType, bin, nil
 }
 
-<<<<<<< HEAD
 // buildRequestMutations creates header and body mutations for GCP requests
 // It sets the ":path" header, the "content-length" header and the request body.
 func buildRequestMutations(path string, reqBody []byte) (*ext_procv3.HeaderMutation, *ext_procv3.BodyMutation) {
@@ -95,7 +94,7 @@
 		Name:    msg.Name,
 		Role:    openai.ChatMessageRoleDeveloper,
 		Content: msg.Content,
-=======
+
 // processStop handles the 'stop' parameter which can be a string or a slice of strings.
 // It normalizes the input into a []*string.
 func processStop(data interface{}) ([]*string, error) {
@@ -116,6 +115,5 @@
 		return v, nil
 	default:
 		return nil, fmt.Errorf("invalid type for stop parameter: expected string, []string, []*string, or nil, got %T", v)
->>>>>>> a5838176
 	}
 }