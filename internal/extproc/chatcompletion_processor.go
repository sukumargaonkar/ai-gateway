// Copyright Envoy AI Gateway Authors
// SPDX-License-Identifier: Apache-2.0
// The full text of the Apache license is available in the LICENSE file at
// the root of the repo.

package extproc

import (
	"bytes"
	"compress/gzip"
	"context"
	"encoding/json"
	"errors"
	"fmt"
	"io"
	"log/slog"

	corev3 "github.com/envoyproxy/go-control-plane/envoy/config/core/v3"
	extprocv3http "github.com/envoyproxy/go-control-plane/envoy/extensions/filters/http/ext_proc/v3"
	extprocv3 "github.com/envoyproxy/go-control-plane/envoy/service/ext_proc/v3"
	typev3 "github.com/envoyproxy/go-control-plane/envoy/type/v3"
	"google.golang.org/protobuf/types/known/structpb"

	"github.com/envoyproxy/ai-gateway/filterapi"
	"github.com/envoyproxy/ai-gateway/filterapi/x"
	"github.com/envoyproxy/ai-gateway/internal/apischema/openai"
	"github.com/envoyproxy/ai-gateway/internal/extproc/backendauth"
	"github.com/envoyproxy/ai-gateway/internal/extproc/translator"
	"github.com/envoyproxy/ai-gateway/internal/llmcostcel"
)

// ChatCompletionProcessorFactory returns a factory method to instantiate the chat completion processor.
func ChatCompletionProcessorFactory(ccm x.ChatCompletionMetrics) ProcessorFactory {
	return func(config *processorConfig, requestHeaders map[string]string, logger *slog.Logger, isUpstreamFilter bool) (Processor, error) {
		if config.schema.Name != filterapi.APISchemaOpenAI {
			return nil, fmt.Errorf("unsupported API schema: %s", config.schema.Name)
		}
		logger = logger.With("processor", "chat-completion", "isUpstreamFilter", fmt.Sprintf("%v", isUpstreamFilter))
		if !isUpstreamFilter {
			return &chatCompletionProcessorRouterFilter{
				config:         config,
				requestHeaders: requestHeaders,
				logger:         logger,
			}, nil
		}
		return &chatCompletionProcessorUpstreamFilter{
			config:         config,
			requestHeaders: requestHeaders,
			logger:         logger,
			metrics:        ccm,
		}, nil
	}
}

// chatCompletionProcessorRouterFilter implements [Processor] for the `/v1/chat/completion` endpoint.
//
// This is primarily used to select the route for the request based on the model name.
type chatCompletionProcessorRouterFilter struct {
	passThroughProcessor
	logger         *slog.Logger
	config         *processorConfig
	requestHeaders map[string]string
	// originalRequestBody is the original request body that is passed to the upstream filter.
	// This is used to perform the transformation of the request body on the original input
	// when the request is retried.
	originalRequestBody    *openai.ChatCompletionRequest
	originalRequestBodyRaw []byte
	// upstreamFilterCount is the number of upstream filters that have been processed.
	// This is used to determine if the request is a retry request.
	upstreamFilterCount int
}

// ProcessRequestBody implements [Processor.ProcessRequestBody].
func (c *chatCompletionProcessorRouterFilter) ProcessRequestBody(_ context.Context, rawBody *extprocv3.HttpBody) (*extprocv3.ProcessingResponse, error) {
	model, body, err := parseOpenAIChatCompletionBody(rawBody)
	if err != nil {
		return nil, fmt.Errorf("failed to parse request body: %w", err)
	}

	c.requestHeaders[c.config.modelNameHeaderKey] = model
	routeName, err := c.config.router.Calculate(c.requestHeaders)
	if err != nil {
		if errors.Is(err, x.ErrNoMatchingRule) {
			return &extprocv3.ProcessingResponse{
				Response: &extprocv3.ProcessingResponse_ImmediateResponse{
					ImmediateResponse: &extprocv3.ImmediateResponse{
						Status: &typev3.HttpStatus{Code: typev3.StatusCode_NotFound},
						Body:   []byte(err.Error()),
					},
				},
			}, nil
		}
		return nil, fmt.Errorf("failed to calculate route: %w", err)
	}

	var additionalHeaders []*corev3.HeaderValueOption
	additionalHeaders = append(additionalHeaders, &corev3.HeaderValueOption{
		// Set the model name to the request header with the key `x-ai-eg-model`.
		Header: &corev3.HeaderValue{Key: c.config.modelNameHeaderKey, RawValue: []byte(model)},
	}, &corev3.HeaderValueOption{
		// Also set the selected backend to the request header with the key specified in the config.
		Header: &corev3.HeaderValue{Key: c.config.selectedRouteHeaderKey, RawValue: []byte(routeName)},
	}, &corev3.HeaderValueOption{
		Header: &corev3.HeaderValue{Key: originalPathHeader, RawValue: []byte(c.requestHeaders[":path"])},
	})
	c.originalRequestBody = body
	c.originalRequestBodyRaw = rawBody.Body
	return &extprocv3.ProcessingResponse{
		Response: &extprocv3.ProcessingResponse_RequestBody{
			RequestBody: &extprocv3.BodyResponse{
				Response: &extprocv3.CommonResponse{
					HeaderMutation: &extprocv3.HeaderMutation{
						SetHeaders: additionalHeaders,
					},
					ClearRouteCache: true,
				},
			},
		},
	}, nil
}

// chatCompletionProcessorUpstreamFilter implements [Processor] for the `/v1/chat/completion` endpoint at the upstream filter.
//
// This is created per retry and handles the translation as well as the authentication of the request.
type chatCompletionProcessorUpstreamFilter struct {
	logger                 *slog.Logger
	config                 *processorConfig
	requestHeaders         map[string]string
	responseHeaders        map[string]string
	responseEncoding       string
	handler                backendauth.Handler
	originalRequestBodyRaw []byte
	originalRequestBody    *openai.ChatCompletionRequest
	translator             translator.OpenAIChatCompletionTranslator
	// onRetry is true if this is a retry request at the upstream filter.
	onRetry bool
	// cost is the cost of the request that is accumulated during the processing of the response.
	costs translator.LLMTokenUsage
	// metrics tracking.
	metrics x.ChatCompletionMetrics
	// stream is set to true if the request is a streaming request.
	stream bool
}

// selectTranslator selects the translator based on the output schema.
func (c *chatCompletionProcessorUpstreamFilter) selectTranslator(out filterapi.VersionedAPISchema) error {
	// TODO: currently, we ignore the LLMAPISchema."Version" field.
	switch out.Name {
	case filterapi.APISchemaOpenAI:
		c.translator = translator.NewChatCompletionOpenAIToOpenAITranslator()
	case filterapi.APISchemaAWSBedrock:
		c.translator = translator.NewChatCompletionOpenAIToAWSBedrockTranslator()
	case filterapi.APISchemaAzureOpenAI:
		c.translator = translator.NewChatCompletionOpenAIToAzureOpenAITranslator(out.Version)
	case filterapi.APISchemaGCPGemini:
		c.translator = translator.NewChatCompletionOpenAIToGCPGeminiTranslator()
	case filterapi.APISchemaGCPAnthropic:
		c.translator = translator.NewChatCompletionOpenAIToAnthropicTranslator()
	default:
		return fmt.Errorf("unsupported API schema: backend=%s", out)
	}
	return nil
}

// ProcessRequestHeaders implements [Processor.ProcessRequestHeaders].
//
// At the upstream filter, we already have the original request body at request headers phase.
// So, we simply do the translation and upstream auth at this stage, and send them back to Envoy
// with the status CONTINUE_AND_REPLACE. This will allows Envoy to not send the request body again
// to the extproc.
func (c *chatCompletionProcessorUpstreamFilter) ProcessRequestHeaders(context.Context, *corev3.HeaderMap) (res *extprocv3.ProcessingResponse, err error) {
	return &extprocv3.ProcessingResponse{
		Response: &extprocv3.ProcessingResponse_RequestHeaders{
			RequestHeaders: &extprocv3.HeadersResponse{
				Response: &extprocv3.CommonResponse{
					Status: extprocv3.CommonResponse_CONTINUE,
				},
			},
		},
	}, nil
}

// ProcessRequestBody implements [Processor.ProcessRequestBody].
func (c *chatCompletionProcessorUpstreamFilter) ProcessRequestBody(ctx context.Context, _ *extprocv3.HttpBody) (res *extprocv3.ProcessingResponse, err error) {
	defer func() {
		if err != nil {
			c.metrics.RecordRequestCompletion(ctx, false)
		}
	}()

	// Start tracking metrics for this request.
	c.metrics.StartRequest(c.requestHeaders)
	c.metrics.SetModel(c.requestHeaders[c.config.modelNameHeaderKey])

	headerMutation, bodyMutation, err := c.translator.RequestBody(c.originalRequestBodyRaw, c.originalRequestBody, c.onRetry)
	if err != nil {
		return nil, fmt.Errorf("failed to transform request: %w", err)
	}
	if headerMutation == nil {
		headerMutation = &extprocv3.HeaderMutation{}
	} else {
		for _, h := range headerMutation.SetHeaders {
			c.requestHeaders[h.Header.Key] = string(h.Header.RawValue)
		}
	}
	if h := c.handler; h != nil {
		if err = h.Do(ctx, c.requestHeaders, headerMutation, bodyMutation); err != nil {
			return nil, fmt.Errorf("failed to do auth request: %w", err)
		}
	}

	return &extprocv3.ProcessingResponse{
		Response: &extprocv3.ProcessingResponse_RequestBody{
			RequestBody: &extprocv3.BodyResponse{
				Response: &extprocv3.CommonResponse{
					HeaderMutation: headerMutation,
					BodyMutation:   bodyMutation,
				},
			},
		},
	}, nil
}

// ProcessResponseHeaders implements [Processor.ProcessResponseHeaders].
func (c *chatCompletionProcessorUpstreamFilter) ProcessResponseHeaders(ctx context.Context, headers *corev3.HeaderMap) (res *extprocv3.ProcessingResponse, err error) {
	defer func() {
		if err != nil {
			c.metrics.RecordRequestCompletion(ctx, false)
		}
	}()

	c.responseHeaders = headersToMap(headers)
	if enc := c.responseHeaders["content-encoding"]; enc != "" {
		c.responseEncoding = enc
	}
	headerMutation, err := c.translator.ResponseHeaders(c.responseHeaders)
	if err != nil {
		return nil, fmt.Errorf("failed to transform response headers: %w", err)
	}
	var mode *extprocv3http.ProcessingMode
	if c.stream && c.responseHeaders[":status"] == "200" {
		// We only stream the response if the status code is 200 and the response is a stream.
		mode = &extprocv3http.ProcessingMode{ResponseBodyMode: extprocv3http.ProcessingMode_STREAMED}
	}
	return &extprocv3.ProcessingResponse{Response: &extprocv3.ProcessingResponse_ResponseHeaders{
		ResponseHeaders: &extprocv3.HeadersResponse{
			Response: &extprocv3.CommonResponse{HeaderMutation: headerMutation},
		},
	}, ModeOverride: mode}, nil
}

// ProcessResponseBody implements [Processor.ProcessResponseBody].
func (c *chatCompletionProcessorUpstreamFilter) ProcessResponseBody(ctx context.Context, body *extprocv3.HttpBody) (res *extprocv3.ProcessingResponse, err error) {
	defer func() {
		c.metrics.RecordRequestCompletion(ctx, err == nil)
	}()
	var br io.Reader
	var removeHeaders []string
	switch c.responseEncoding {
	case "gzip":
		br, err = gzip.NewReader(bytes.NewReader(body.Body))
		if err != nil {
			return nil, fmt.Errorf("failed to decode gzip: %w", err)
		}
<<<<<<< HEAD
		// If the response was gzipped, ensure we remove the content-encoding header
=======
>>>>>>> 0892f1b3
		removeHeaders = append(removeHeaders, "content-encoding")
	default:
		br = bytes.NewReader(body.Body)
	}

	headerMutation, bodyMutation, tokenUsage, err := c.translator.ResponseBody(c.responseHeaders, br, body.EndOfStream)
	if err != nil {
		return nil, fmt.Errorf("failed to transform response: %w", err)
	}
	if headerMutation == nil {
		headerMutation = &extprocv3.HeaderMutation{}
	}
	headerMutation.RemoveHeaders = append(headerMutation.RemoveHeaders, removeHeaders...)

	if headerMutation == nil {
		headerMutation = &extprocv3.HeaderMutation{}
	}
	headerMutation.RemoveHeaders = append(headerMutation.RemoveHeaders, removeHeaders...)

	resp := &extprocv3.ProcessingResponse{
		Response: &extprocv3.ProcessingResponse_ResponseBody{
			ResponseBody: &extprocv3.BodyResponse{
				Response: &extprocv3.CommonResponse{
					HeaderMutation: headerMutation,
					BodyMutation:   bodyMutation,
				},
			},
		},
	}

	// TODO: we need to investigate if we need to accumulate the token usage for streaming responses.
	c.costs.InputTokens += tokenUsage.InputTokens
	c.costs.OutputTokens += tokenUsage.OutputTokens
	c.costs.TotalTokens += tokenUsage.TotalTokens

	// Update metrics with token usage.
	c.metrics.RecordTokenUsage(ctx, tokenUsage.InputTokens, tokenUsage.OutputTokens, tokenUsage.TotalTokens)
	if c.stream {
		// Token latency is only recorded for streaming responses, otherwise it doesn't make sense since
		// these metrics are defined as a difference between the two output events.
		c.metrics.RecordTokenLatency(ctx, tokenUsage.OutputTokens)
	}

	if body.EndOfStream && len(c.config.requestCosts) > 0 {
		resp.DynamicMetadata, err = c.maybeBuildDynamicMetadata()
		if err != nil {
			return nil, fmt.Errorf("failed to build dynamic metadata: %w", err)
		}
	}

	return resp, nil
}

// SetBackend implements [Processor.SetBackend].
func (c *chatCompletionProcessorUpstreamFilter) SetBackend(ctx context.Context, b *filterapi.Backend, backendHandler backendauth.Handler, routeProcessor Processor) (err error) {
	defer func() {
		c.metrics.RecordRequestCompletion(ctx, err == nil)
	}()
	rp, ok := routeProcessor.(*chatCompletionProcessorRouterFilter)
	if !ok {
		panic("BUG: expected routeProcessor to be of type *chatCompletionProcessorRouterFilter")
	}
	rp.upstreamFilterCount++
	c.metrics.SetBackend(b)
	if err = c.selectTranslator(b.Schema); err != nil {
		return fmt.Errorf("failed to select translator: %w", err)
	}
	c.handler = backendHandler
	c.originalRequestBody = rp.originalRequestBody
	c.originalRequestBodyRaw = rp.originalRequestBodyRaw
	c.onRetry = rp.upstreamFilterCount > 1
	c.stream = c.originalRequestBody.Stream
	return
}

func parseOpenAIChatCompletionBody(body *extprocv3.HttpBody) (modelName string, rb *openai.ChatCompletionRequest, err error) {
	var openAIReq openai.ChatCompletionRequest
	if err := json.Unmarshal(body.Body, &openAIReq); err != nil {
		return "", nil, fmt.Errorf("failed to unmarshal body: %w", err)
	}
	return openAIReq.Model, &openAIReq, nil
}

func (c *chatCompletionProcessorUpstreamFilter) maybeBuildDynamicMetadata() (*structpb.Struct, error) {
	metadata := make(map[string]*structpb.Value, len(c.config.requestCosts))
	for i := range c.config.requestCosts {
		rc := &c.config.requestCosts[i]
		var cost uint32
		switch rc.Type {
		case filterapi.LLMRequestCostTypeInputToken:
			cost = c.costs.InputTokens
		case filterapi.LLMRequestCostTypeOutputToken:
			cost = c.costs.OutputTokens
		case filterapi.LLMRequestCostTypeTotalToken:
			cost = c.costs.TotalTokens
		case filterapi.LLMRequestCostTypeCEL:
			costU64, err := llmcostcel.EvaluateProgram(
				rc.celProg,
				c.requestHeaders[c.config.modelNameHeaderKey],
				c.requestHeaders[c.config.selectedRouteHeaderKey],
				c.costs.InputTokens,
				c.costs.OutputTokens,
				c.costs.TotalTokens,
			)
			if err != nil {
				return nil, fmt.Errorf("failed to evaluate CEL expression: %w", err)
			}
			cost = uint32(costU64) //nolint:gosec
		default:
			return nil, fmt.Errorf("unknown request cost kind: %s", rc.Type)
		}
		c.logger.Info("Setting request cost metadata", "type", rc.Type, "cost", cost, "metadataKey", rc.MetadataKey)
		metadata[rc.MetadataKey] = &structpb.Value{Kind: &structpb.Value_NumberValue{NumberValue: float64(cost)}}
	}
	if len(metadata) == 0 {
		return nil, nil
	}
	return &structpb.Struct{
		Fields: map[string]*structpb.Value{
			c.config.metadataNamespace: {
				Kind: &structpb.Value_StructValue{
					StructValue: &structpb.Struct{Fields: metadata},
				},
			},
		},
	}, nil
}<|MERGE_RESOLUTION|>--- conflicted
+++ resolved
@@ -262,10 +262,7 @@
 		if err != nil {
 			return nil, fmt.Errorf("failed to decode gzip: %w", err)
 		}
-<<<<<<< HEAD
 		// If the response was gzipped, ensure we remove the content-encoding header
-=======
->>>>>>> 0892f1b3
 		removeHeaders = append(removeHeaders, "content-encoding")
 	default:
 		br = bytes.NewReader(body.Body)
