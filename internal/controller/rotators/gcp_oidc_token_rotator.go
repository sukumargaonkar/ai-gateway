// Copyright Envoy AI Gateway Authors
// SPDX-License-Identifier: Apache-2.0
// The full text of the Apache license is available in the LICENSE file at
// the root of the repo.

package rotators

import (
	"context"
	"fmt"
	"net/http"
	"net/url"
	"os"
	"time"

	"github.com/go-logr/logr"
	"golang.org/x/oauth2"
	"google.golang.org/api/impersonate"
	"google.golang.org/api/option"
	"google.golang.org/api/sts/v1"
	corev1 "k8s.io/api/core/v1"
	apierrors "k8s.io/apimachinery/pkg/api/errors"
	metav1 "k8s.io/apimachinery/pkg/apis/meta/v1"
	"sigs.k8s.io/controller-runtime/pkg/client"

	aigv1a1 "github.com/envoyproxy/ai-gateway/api/v1alpha1"
	"github.com/envoyproxy/ai-gateway/filterapi"
	"github.com/envoyproxy/ai-gateway/internal/controller/tokenprovider"
)

const (
	// GCPAccessTokenKey is the key used to store GCP access token in Kubernetes secrets.
	GCPAccessTokenKey = "gcpAccessToken"
	GCPProjectNameKey = "projectName"
	GCPRegionKey      = "region"
	// grantTypeTokenExchange is the OAuth 2.0 grant type for token exchange.
	grantTypeTokenExchange = "urn:ietf:params:oauth:grant-type:token-exchange" //nolint:gosec
	// gcpIAMScope is the OAuth scope for IAM operations in GCP.
	gcpIAMScope = "https://www.googleapis.com/auth/iam" //nolint:gosec
	// tokenTypeAccessToken indicates the requested token type is an access token.
	tokenTypeAccessToken = "urn:ietf:params:oauth:token-type:access_token" //nolint:gosec
	// tokenTypeJWT indicates the subject token type is a JWT.
	tokenTypeJWT = "urn:ietf:params:oauth:token-type:jwt" //nolint:gosec
	// stsTokenScope is the OAuth scope for GCP cloud platform operations.
	stsTokenScope = "https://www.googleapis.com/auth/cloud-platform" //nolint:gosec
)

// serviceAccountTokenGenerator defines a function type for generating a GCP service account access token
// using an STS token and impersonation configuration.
type serviceAccountTokenGenerator func(
	ctx context.Context,
	stsToken string,
	saConfig aigv1a1.GCPServiceAccountImpersonationConfig,
	opts ...option.ClientOption,
) (*tokenprovider.TokenExpiry, error)

// stsTokenGenerator defines a function type for exchanging a JWT token for a GCP STS token
// using Workload Identity Federation configuration.
type stsTokenGenerator func(
	ctx context.Context,
	jwtToken string,
	wifConfig aigv1a1.GCPWorkLoadIdentityFederationConfig,
	opts ...option.ClientOption,
) (*tokenprovider.TokenExpiry, error)

// gcpOIDCTokenRotator implements Rotator interface for GCP access token exchange.
// It handles the complete authentication flow for GCP Workload Identity Federation:
<<<<<<< HEAD
// 1. Obtaining an OIDC token from the configured provider.
// 2. Exchanging the OIDC token for a GCP STS token.
// 3. Using the STS token to impersonate a GCP service account.
// 4. Storing the resulting access token in a Kubernetes secret.
=======
//  1. Obtaining an OIDC token from the configured provider
//  2. Exchanging the OIDC token for a GCP STS token
//  3. Using the STS token to impersonate a GCP service account
//  4. Storing the resulting access token in a Kubernetes secret
>>>>>>> 1ef4b643
type gcpOIDCTokenRotator struct {
	client client.Client // Kubernetes client for interacting with the cluster.
	logger logr.Logger   // Logger for recording rotator activities.
	// GCP Credentials configuration from BackendSecurityPolicy.
	gcpCredentials aigv1a1.BackendSecurityPolicyGCPCredentials
	// backendSecurityPolicyName provides name of backend security policy.
	backendSecurityPolicyName string
	// backendSecurityPolicyNamespace provides namespace of backend security policy.
	backendSecurityPolicyNamespace string
	// preRotationWindow is the duration before token expiry when rotation should occur.
	preRotationWindow time.Duration
	// oidcProvider provides the OIDC token needed for GCP Workload Identity Federation.
	oidcProvider tokenprovider.TokenProvider

	saTokenFunc  serviceAccountTokenGenerator
	stsTokenFunc stsTokenGenerator
}

// NewGCPOIDCTokenRotator creates a new gcpOIDCTokenRotator with the given parameters.
func NewGCPOIDCTokenRotator(
	client client.Client,
	logger logr.Logger,
	bsp aigv1a1.BackendSecurityPolicy,
	preRotationWindow time.Duration,
	tokenProvider tokenprovider.TokenProvider,
) (Rotator, error) {
	logger = logger.WithName("gcp-token-rotator")

	if bsp.Spec.GCPCredentials == nil {
		return nil, fmt.Errorf("GCP credentials are not configured in BackendSecurityPolicy %s/%s", bsp.Namespace, bsp.Name)
	}

	return &gcpOIDCTokenRotator{
		client:                         client,
		logger:                         logger,
		gcpCredentials:                 *bsp.Spec.GCPCredentials,
		backendSecurityPolicyName:      bsp.Name,
		backendSecurityPolicyNamespace: bsp.Namespace,
		preRotationWindow:              preRotationWindow,
		oidcProvider:                   tokenProvider,
		saTokenFunc:                    impersonateServiceAccount,
		stsTokenFunc:                   exchangeJWTForSTSToken,
	}, nil
}

// IsExpired implements [Rotator.IsExpired].
// IsExpired checks if the preRotation time is before the current time.
func (r *gcpOIDCTokenRotator) IsExpired(preRotationExpirationTime time.Time) bool {
	// Use the common IsBufferedTimeExpired helper to determine if the token has expired.
	// A buffer of 0 means we check exactly at the pre-rotation time.
	return IsBufferedTimeExpired(0, preRotationExpirationTime)
}

// GetPreRotationTime implements [Rotator.GetPreRotationTime].
// GetPreRotationTime retrieves the pre-rotation time for GCP token.
func (r *gcpOIDCTokenRotator) GetPreRotationTime(ctx context.Context) (time.Time, error) {
	// Look up the secret containing the current token.
	secret, err := LookupSecret(ctx, r.client, r.backendSecurityPolicyNamespace, GetBSPSecretName(r.backendSecurityPolicyName))
	if err != nil {
		if apierrors.IsNotFound(err) {
			// If the secret doesn't exist, return zero time to indicate immediate rotation is needed.
			return time.Time{}, nil
		}
		return time.Time{}, fmt.Errorf("failed to lookup secret: %w", err)
	}
	// Extract the token expiration time from the secret's annotations.
	expirationTime, err := GetExpirationSecretAnnotation(secret)
	if err != nil {
		return time.Time{}, fmt.Errorf("failed to get expiration time from secret: %w", err)
	}

	// Calculate the pre-rotation time by subtracting the pre-rotation window from the expiration time
	// This ensures tokens are rotated before they expire.
	preRotationTime := expirationTime.Add(-r.preRotationWindow)
	return preRotationTime, nil
}

// Rotate implements [Rotator.Rotate].
// Rotate fetches new GCP access token and updates the Kubernetes secret.
// The token rotation process follows these steps:
// 1. Obtain an OIDC token from the configured provider
// 2. Exchange the OIDC token for a GCP STS token
// 3. (If configured) Use the STS token to impersonate the specified GCP service account
// 4. Store the resulting access token in a Kubernetes secret
// Returns the expiration time of the new token and any error encountered during rotation.
func (r *gcpOIDCTokenRotator) Rotate(ctx context.Context) (time.Time, error) {
	secretName := GetBSPSecretName(r.backendSecurityPolicyName)

	r.logger.Info("start rotating gcp access token", "namespace", r.backendSecurityPolicyNamespace, "name", r.backendSecurityPolicyName)

	// 1. Get OIDCProvider Token.
	// This is the initial token from the configured OIDC provider (e.g., Kubernetes service account token).
	oidcTokenExpiry, err := r.oidcProvider.GetToken(ctx)
	if err != nil {
		r.logger.Error(err, "failed to get token from oidc provider", "oidcIssuer", r.gcpCredentials.WorkLoadIdentityFederationConfig.WorkloadIdentityProvider.Name)
		return time.Time{}, fmt.Errorf("failed to obtain OIDC token: %w", err)
	}

	// 2. Exchange the JWT for an STS token.
	// The OIDC JWT token is exchanged for a Google Cloud STS token.
	stsToken, err := r.stsTokenFunc(ctx, oidcTokenExpiry.Token, r.gcpCredentials.WorkLoadIdentityFederationConfig)
	if err != nil {
		wifConfig := r.gcpCredentials.WorkLoadIdentityFederationConfig
		r.logger.Error(err, "failed to exchange JWT for STS token",
			"projectID", wifConfig.ProjectID,
			"workloadIdentityPool", wifConfig.WorkloadIdentityPoolName,
			"workloadIdentityProvider", wifConfig.WorkloadIdentityProvider.Name)
		return time.Time{}, fmt.Errorf("failed to exchange JWT for STS token (project: %s, pool: %s): %w",
			wifConfig.ProjectID, wifConfig.WorkloadIdentityPoolName, err)
	}

	// 3. Exchange the STS token for a GCP service account access token.
	// The STS token is used to impersonate a GCP service account.
	var gcpAccessToken *tokenprovider.TokenExpiry
	if r.gcpCredentials.WorkLoadIdentityFederationConfig.ServiceAccountImpersonation != nil {
		gcpAccessToken, err = r.saTokenFunc(ctx, stsToken.Token, *r.gcpCredentials.WorkLoadIdentityFederationConfig.ServiceAccountImpersonation)
		if err != nil {
			saImpersonation := r.gcpCredentials.WorkLoadIdentityFederationConfig.ServiceAccountImpersonation
			saEmail := fmt.Sprintf("%s@%s.iam.gserviceaccount.com",
				saImpersonation.ServiceAccountName,
				saImpersonation.ServiceAccountProjectName)
			r.logger.Error(err, "failed to impersonate GCP service account",
				"serviceAccount", saEmail,
				"serviceAccountProject", saImpersonation.ServiceAccountProjectName)
			return time.Time{}, fmt.Errorf("failed to impersonate service account %s: %w", saEmail, err)
		}
	} else {
		// If no service account impersonation is configured, use the STS token directly.
		gcpAccessToken = stsToken
	}

	secret, err := LookupSecret(ctx, r.client, r.backendSecurityPolicyNamespace, secretName)
	if err != nil {
		if apierrors.IsNotFound(err) {
			r.logger.Info("creating a new gcp access token into secret", "namespace", r.backendSecurityPolicyNamespace, "name", r.backendSecurityPolicyName)
			secret = &corev1.Secret{
				ObjectMeta: metav1.ObjectMeta{
					Name:      secretName,
					Namespace: r.backendSecurityPolicyNamespace,
				},
				Type: corev1.SecretTypeOpaque,
				Data: make(map[string][]byte),
			}
			populateInSecret(secret, filterapi.GCPAuth{
				AccessToken: gcpAccessToken.Token,
				Region:      r.gcpCredentials.Region,
				ProjectName: r.gcpCredentials.ProjectName,
			}, gcpAccessToken.ExpiresAt)
			err = r.client.Create(ctx, secret)
			if err != nil {
				r.logger.Error(err, "failed to create gcp access token", "namespace", r.backendSecurityPolicyNamespace, "name", r.backendSecurityPolicyName)
				return time.Time{}, err
			}
			return gcpAccessToken.ExpiresAt, nil
		}
		r.logger.Error(err, "failed to lookup gcp access token secret", "namespace", r.backendSecurityPolicyNamespace, "name", r.backendSecurityPolicyName)
		return time.Time{}, err
	}
	r.logger.Info("updating gcp access token secret", "namespace", r.backendSecurityPolicyNamespace, "name", r.backendSecurityPolicyName)

	populateInSecret(secret, filterapi.GCPAuth{
		AccessToken: gcpAccessToken.Token,
		Region:      r.gcpCredentials.Region,
		ProjectName: r.gcpCredentials.ProjectName,
	}, gcpAccessToken.ExpiresAt)
	err = r.client.Update(ctx, secret)
	if err != nil {
		r.logger.Error(err, "failed to update gcp access token", "namespace", r.backendSecurityPolicyNamespace, "name", r.backendSecurityPolicyName)
		return time.Time{}, err
	}
	return gcpAccessToken.ExpiresAt, nil
}

var _ stsTokenGenerator = exchangeJWTForSTSToken

// exchangeJWTForSTSToken implements [stsTokenGenerator]
// exchangeJWTForSTSToken exchanges a JWT token for a GCP STS (Security Token Service) token.
func exchangeJWTForSTSToken(ctx context.Context, jwtToken string, wifConfig aigv1a1.GCPWorkLoadIdentityFederationConfig, opts ...option.ClientOption) (*tokenprovider.TokenExpiry, error) {
	proxyOpt, err := getGCPProxyClientOption()
	if err != nil {
		return nil, fmt.Errorf("error getting GCP proxy client option: %w", err)
	}
	if proxyOpt != nil {
		opts = append(opts, proxyOpt)
	}

	opts = append(opts, option.WithoutAuthentication())

	// Create an STS client.
	stsService, err := sts.NewService(ctx, opts...)
	if err != nil {
		return nil, fmt.Errorf("error creating GCP STS service client: %w", err)
	}
	// Construct the STS request.
	// Build the audience string in the format required by GCP Workload Identity Federation.
	stsAudience := fmt.Sprintf("//iam.googleapis.com/projects/%s/locations/global/workloadIdentityPools/%s/providers/%s",
		wifConfig.ProjectID,
		wifConfig.WorkloadIdentityPoolName,
		wifConfig.WorkloadIdentityProvider.Name)

	// Create the token exchange request with the appropriate parameters.
	req := &sts.GoogleIdentityStsV1ExchangeTokenRequest{
		GrantType:          grantTypeTokenExchange,
		Audience:           stsAudience,
		Scope:              gcpIAMScope,
		RequestedTokenType: tokenTypeAccessToken,
		SubjectToken:       jwtToken,
		SubjectTokenType:   tokenTypeJWT,
	}

	// Call the STS API.
	resp, err := stsService.V1.Token(req).Do()
	if err != nil {
		return nil, fmt.Errorf("error calling GCP STS Token API with audience %s: %w", stsAudience, err)
	}

	return &tokenprovider.TokenExpiry{
		Token:     resp.AccessToken,
		ExpiresAt: time.Now().Add(time.Duration(resp.ExpiresIn) * time.Second),
	}, nil
}

var _ serviceAccountTokenGenerator = impersonateServiceAccount

// impersonateServiceAccount returns a GCP service account access token or an error if impersonation fails.
// It takes an STS token and uses it to impersonate a GCP service account,
// generating a new access token with the permissions of that service account.
//
// The service account email is constructed from serviceAccountName and serviceAccountProjectName
// in the format: <serviceAccountName>@<serviceAccountProjectName>.iam.gserviceaccount.com
//
// The resulting token will have the cloud-platform scope.
func impersonateServiceAccount(ctx context.Context, stsToken string, saConfig aigv1a1.GCPServiceAccountImpersonationConfig, opts ...option.ClientOption) (*tokenprovider.TokenExpiry, error) {
	// Construct the service account email from the configured parameters.
	saEmail := fmt.Sprintf("%s@%s.iam.gserviceaccount.com", saConfig.ServiceAccountName, saConfig.ServiceAccountProjectName)

	// Configure the impersonation parameters.
	// Define which service account to impersonate and what scopes the token should have.
	config := impersonate.CredentialsConfig{
		TargetPrincipal: saEmail,                 // The service account to impersonate.
		Scopes:          []string{stsTokenScope}, // The desired scopes for the access token.
	}

	// Use the STS token as the source token for impersonation.
	opts = append(opts, option.WithTokenSource(oauth2.StaticTokenSource(&oauth2.Token{AccessToken: stsToken, TokenType: "Bearer"})))

	// If a proxy URL is set, add it as a client option.
	proxyOpt, err := getGCPProxyClientOption()
	if err != nil {
		return nil, fmt.Errorf("error getting GCP proxy client option: %w", err)
	}

	if proxyOpt != nil {
		opts = append(opts, proxyOpt)
	}

	// Create a token source that will provide tokens with the permissions of the impersonated service account.
	ts, err := impersonate.CredentialsTokenSource(ctx, config, opts...)
	if err != nil {
		return nil, fmt.Errorf("error creating impersonated credentials for service account %s: %w", saEmail, err)
	}

	// Get the token.
	token, err := ts.Token()
	if err != nil {
		return nil, fmt.Errorf("error getting access token for service account %s: %w", saEmail, err)
	}
	return &tokenprovider.TokenExpiry{
		Token:     token.AccessToken,
		ExpiresAt: token.Expiry,
	}, nil
}

// populateAzureAccessToken updates the secret with the Azure access token.
func populateInSecret(secret *corev1.Secret, gcpAuth filterapi.GCPAuth, expiryTime time.Time) {
	updateExpirationSecretAnnotation(secret, expiryTime)
	secret.Data = map[string][]byte{
		GCPAccessTokenKey: []byte(gcpAuth.AccessToken),
		GCPProjectNameKey: []byte(gcpAuth.ProjectName),
		GCPRegionKey:      []byte(gcpAuth.Region),
	}
}

func getGCPProxyClientOption() (option.ClientOption, error) {
	proxyURL := os.Getenv("AI_GATEWAY_GCP_AUTH_PROXY_URL")
	if proxyURL == "" {
		return nil, nil
	}

	parsedURL, err := url.Parse(proxyURL)
	if err != nil {
		return nil, fmt.Errorf("invalid proxy URL: %w", err)
	}
	transport := &http.Transport{
		Proxy: http.ProxyURL(parsedURL),
	}
	httpClient := &http.Client{Transport: transport}
	return option.WithHTTPClient(httpClient), nil
}<|MERGE_RESOLUTION|>--- conflicted
+++ resolved
@@ -65,17 +65,10 @@
 
 // gcpOIDCTokenRotator implements Rotator interface for GCP access token exchange.
 // It handles the complete authentication flow for GCP Workload Identity Federation:
-<<<<<<< HEAD
-// 1. Obtaining an OIDC token from the configured provider.
-// 2. Exchanging the OIDC token for a GCP STS token.
-// 3. Using the STS token to impersonate a GCP service account.
-// 4. Storing the resulting access token in a Kubernetes secret.
-=======
-//  1. Obtaining an OIDC token from the configured provider
-//  2. Exchanging the OIDC token for a GCP STS token
-//  3. Using the STS token to impersonate a GCP service account
-//  4. Storing the resulting access token in a Kubernetes secret
->>>>>>> 1ef4b643
+//  1. Obtaining an OIDC token from the configured provider.
+//  2. Exchanging the OIDC token for a GCP STS token.
+//  3. Using the STS token to impersonate a GCP service account.
+//  4. Storing the resulting access token in a Kubernetes secret.
 type gcpOIDCTokenRotator struct {
 	client client.Client // Kubernetes client for interacting with the cluster.
 	logger logr.Logger   // Logger for recording rotator activities.
